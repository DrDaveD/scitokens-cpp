--- conflicted
+++ resolved
@@ -1,10 +1,6 @@
 #include "../src/scitokens.h"
 
 #include <memory>
-<<<<<<< HEAD
-
-=======
->>>>>>> b4ac8262
 #include <gtest/gtest.h>
 
 namespace {
